--- conflicted
+++ resolved
@@ -29,9 +29,7 @@
 
 # it would be Running on http://127.0.0.1:5000 because it's built to run via that route on the framework (flask)
 
-<<<<<<< HEAD
 # Running the App: the app runs in debug mode, enabling easy debugging during development...
-=======
 # Flask App Configuration: configures the app, including MySQL connection settings and a secret key for session handling.
 
 from flask import Flask, render_template, request, redirect, url_for, session
@@ -120,5 +118,4 @@
 if __name__ == '__main__':
     app.run(debug=True)
 
-#Running the App: the app runs in debug mode, enabling easy debugging during development.
->>>>>>> 16dcc8ca
+#Running the App: the app runs in debug mode, enabling easy debugging during development.