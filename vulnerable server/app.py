<<<<<<< HEAD
# import flask library
# step 1: install flask.
# to import the flasks scripts, 

from flask import Flask

# the line tells python to import the flask class from the library of the already installed framework (flask)
# this should server as the Web Server Gateway Interface

app = Flask(__name__)

# Project here is a variable that has been declared to define the site,
# Flask is the framework where the resource (_name_) is derived from. 


# setup flask app to access route path

@app.route('/')

# this line tells the framework what to do when someone visits "/" (the homepage).

def home():
    return 'Welcome to my page Mr Ephraim!'

if __name__ == '__main__':
    app.run(debug=True)

# it would be Running on http://127.0.0.1:5000 becuase it's built to run via that route on the framework (flask)

=======
# Importing 

# Libraries: import Flask for web handling, flask_mysqldb for MySQL database connectivity, and re for input validation.


# Flask App Configuration: configures the app, including MySQL connection settings and a secret key for session handling.


# Login Route (/login): handles user authentication by checking the username and password against the database.
def login():
    msg = ''
    if request.method == 'POST' and 'username' in request.form and 'password' in request.form:
        
        else:
            
    return render_template('index.html', msg=msg)

# Logout Route (/logout): ends the session and redirects to the login page.
def logout():



# Registration Route (/register): handles new user registrations by validating input and inserting user details into the database.
def register():


# Running the App: the app runs in debug mode, enabling easy debugging during development.
>>>>>>> 21f3b16c
<|MERGE_RESOLUTION|>--- conflicted
+++ resolved
@@ -1,4 +1,3 @@
-<<<<<<< HEAD
 # import flask library
 # step 1: install flask.
 # to import the flasks scripts, 
@@ -28,32 +27,4 @@
 
 # it would be Running on http://127.0.0.1:5000 becuase it's built to run via that route on the framework (flask)
 
-=======
-# Importing 
-
-# Libraries: import Flask for web handling, flask_mysqldb for MySQL database connectivity, and re for input validation.
-
-
-# Flask App Configuration: configures the app, including MySQL connection settings and a secret key for session handling.
-
-
-# Login Route (/login): handles user authentication by checking the username and password against the database.
-def login():
-    msg = ''
-    if request.method == 'POST' and 'username' in request.form and 'password' in request.form:
-        
-        else:
-            
-    return render_template('index.html', msg=msg)
-
-# Logout Route (/logout): ends the session and redirects to the login page.
-def logout():
-
-
-
-# Registration Route (/register): handles new user registrations by validating input and inserting user details into the database.
-def register():
-
-
-# Running the App: the app runs in debug mode, enabling easy debugging during development.
->>>>>>> 21f3b16c
+# Running the App: the app runs in debug mode, enabling easy debugging during development.