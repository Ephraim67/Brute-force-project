# import flask library
# step 1: install flask.
# to import the flasks scripts, 

from flask import Flask

# the line tells python to import the flask class from the library of the already installed framework (flask)
# this should server as the Web Server Gateway Interface

app = Flask(__name__)

# Project here is a variable that has been declared to define the site,
# Flask is the framework where the resource (_name_) is derived from. 


<<<<<<< HEAD
# Logout Route (/logout): ends the session and redirects to the login page.
def logout()
=======
# setup flask app to access route path
>>>>>>> a1d75e01

@app.route('/')

# this line tells the framework what to do when someone visits "/" (the homepage).

def home():
    return 'Welcome to my page Mr Ephraim!'

if __name__ == '__main__':
    app.run(debug=True)

# it would be Running on http://127.0.0.1:5000 becuase it's built to run via that route on the framework (flask)

# Running the App: the app runs in debug mode, enabling easy debugging during development.





# Note: This code is intentionally vulnerable for educational purposes. In a production environment, ensure to implement proper security measures such as password hashing, prepared statements to prevent SQL injection, and input validation.<|MERGE_RESOLUTION|>--- conflicted
+++ resolved
@@ -13,12 +13,9 @@
 # Flask is the framework where the resource (_name_) is derived from. 
 
 
-<<<<<<< HEAD
 # Logout Route (/logout): ends the session and redirects to the login page.
 def logout()
-=======
 # setup flask app to access route path
->>>>>>> a1d75e01
 
 @app.route('/')
 
@@ -30,12 +27,13 @@
 if __name__ == '__main__':
     app.run(debug=True)
 
-# it would be Running on http://127.0.0.1:5000 becuase it's built to run via that route on the framework (flask)
-
 # Running the App: the app runs in debug mode, enabling easy debugging during development.
 
 
 
 
 
-# Note: This code is intentionally vulnerable for educational purposes. In a production environment, ensure to implement proper security measures such as password hashing, prepared statements to prevent SQL injection, and input validation.+# Note: This code is intentionally vulnerable for educational purposes. In a production environment, ensure to implement proper security measures such as password hashing, prepared statements to prevent SQL injection, and input validation.
+# it would be Running on http://127.0.0.1:5000 becuase it's built to run via that route on the framework (flask)
+
+# Running the App: the app runs in debug mode, enabling easy debugging during development.